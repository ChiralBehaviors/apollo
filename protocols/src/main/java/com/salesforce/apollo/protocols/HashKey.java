--- conflicted
+++ resolved
@@ -21,11 +21,6 @@
  * @since 220
  */
 public class HashKey implements Comparable<HashKey> {
-<<<<<<< HEAD
- 
-    private static final int    KEY_BYTE_SIZE = 32;
-=======
->>>>>>> 749f7728
     public static final HashKey LAST;
     public static final HashKey ORIGIN;
     private static final int    BYTE_SIZE;
