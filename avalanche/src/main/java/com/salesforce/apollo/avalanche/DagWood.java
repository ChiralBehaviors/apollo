--- conflicted
+++ resolved
@@ -7,10 +7,7 @@
 
 package com.salesforce.apollo.avalanche;
 
-<<<<<<< HEAD
 import java.io.File;
-=======
->>>>>>> 749f7728
 import java.io.IOException;
 import java.util.ArrayList;
 import java.util.List;
@@ -85,9 +82,8 @@
 
     private static final String CACHE = "dagwood.cache";
 
-<<<<<<< HEAD
-    private final HTreeMap<byte[], byte[]> cache;
-    private final DB                       db;
+    private final HTreeMap<HashKey, byte[]> cache;
+    private final DB                        db;
 
     public DagWood(DagWoodParameters parameters) {
         try {
@@ -99,7 +95,6 @@
                     .fileMmapEnable() // Always enable mmap
                     .fileMmapEnableIfSupported() // Only enable mmap on supported platforms
                     .fileMmapPreclearDisable() // Make mmap file faster
-
                     // Unmap (release resources) file when its closed.
                     // That can cause JVM crash if file is accessed after it was unmapped
                     // (there is possible race condition).
@@ -112,25 +107,11 @@
 //        db.getStore().fileLoad();
 
         cache = db.hashMap(CACHE)
-                  .keySerializer(Serializer.BYTE_ARRAY)
+                  .keySerializer(SERIALIZER)
                   .valueSerializer(Serializer.BYTE_ARRAY)
                   .expireAfterCreate()
                   .counterEnable()
                   .createOrOpen();
-=======
-    private final HTreeMap<HashKey, byte[]> cache;
-    private final DB                        dbMemory;
-
-    public DagWood(DagWoodParameters parameters) {
-        dbMemory = DBMaker.memoryDirectDB().cleanerHackEnable().make();
-
-        cache = dbMemory.hashMap(CACHE)
-                        .keySerializer(SERIALIZER)
-                        .valueSerializer(Serializer.BYTE_ARRAY)
-                        .expireAfterCreate()
-                        .counterEnable()
-                        .createOrOpen();
->>>>>>> 749f7728
     }
 
     public List<HashKey> allFinalized() {
